--- conflicted
+++ resolved
@@ -16,7 +16,6 @@
 
 namespace {
 
-<<<<<<< HEAD
 
 //-----------------------------------------------------------------------------
 // Synthesize noise series as frequency-domain representation.
@@ -26,21 +25,15 @@
 //   fft_size         - Filter FFT size for zero padding
 //   forward_real_fft - Output, time-domain and frequency-domain noise signal
 //-----------------------------------------------------------------------------
-static void GetNoiseSpectrum(int noise_size, int fft_size, const ForwardRealFFT *forward_real_fft) {
+static void GetNoiseSpectrum(int noise_size, int fft_size,
+    const ForwardRealFFT *forward_real_fft, RandnState *randn_state) {
   // Waveform synthesis
   //// waveform - Random series
   //// average  - Amplitude average of waveform
   double average = 0.0;
   for (int i = 0; i < noise_size; ++i) {
     // per sample
-    forward_real_fft->waveform[i] = randn();
-=======
-static void GetNoiseSpectrum(int noise_size, int fft_size,
-    const ForwardRealFFT *forward_real_fft, RandnState *randn_state) {
-  double average = 0.0;
-  for (int i = 0; i < noise_size; ++i) {
     forward_real_fft->waveform[i] = randn(randn_state);
->>>>>>> d625e760
     average += forward_real_fft->waveform[i];
   }
   average /= noise_size;
@@ -69,16 +62,10 @@
     const double *spectrum, const double *aperiodic_ratio, double current_vuv,
     const ForwardRealFFT *forward_real_fft,
     const InverseRealFFT *inverse_real_fft,
-<<<<<<< HEAD
-    const MinimumPhaseAnalysis *minimum_phase, double *aperiodic_response) {
-
-  // Generate noise series with frequency-domain representation
-  GetNoiseSpectrum(noise_size, fft_size, forward_real_fft);
-=======
     const MinimumPhaseAnalysis *minimum_phase, double *aperiodic_response,
     RandnState *randn_state) {
+  // Generate noise series with frequency-domain representation
   GetNoiseSpectrum(noise_size, fft_size, forward_real_fft, randn_state);
->>>>>>> d625e760
 
   // |H(ω)| to minimum phase H(ω)
   if (current_vuv != 0.0)
@@ -235,13 +222,9 @@
     const ForwardRealFFT *forward_real_fft,
     const InverseRealFFT *inverse_real_fft,
     const MinimumPhaseAnalysis *minimum_phase, const double *dc_remover,
-<<<<<<< HEAD
-    double *response) {
+    double *response, RandnState* randn_state) {
 
   // Initialization
-=======
-    double *response, RandnState* randn_state) {
->>>>>>> d625e760
   double *aperiodic_response = new double[fft_size];
   double *periodic_response  = new double[fft_size];
   double *spectral_envelope  = new double[fft_size];
@@ -256,18 +239,10 @@
                         inverse_real_fft, minimum_phase,
       dc_remover, fractional_time_shift, fs, periodic_response);
 
-<<<<<<< HEAD
-  // Synthesis of aperiodic component signal
-  GetAperiodicResponse(noise_size,
-      fft_size, spectral_envelope, aperiodic_ratio, current_vuv,
-      forward_real_fft, inverse_real_fft, minimum_phase,
-                                             aperiodic_response);
-=======
   // Synthesis of the aperiodic response
   GetAperiodicResponse(noise_size, fft_size, spectral_envelope,
       aperiodic_ratio, current_vuv, forward_real_fft,
       inverse_real_fft, minimum_phase, aperiodic_response, randn_state);
->>>>>>> d625e760
 
   double sqrt_noise_size = sqrt(static_cast<double>(noise_size));
   for (int i = 0; i < fft_size; ++i)
@@ -497,14 +472,10 @@
         spectrogram, fft_size, aperiodicity, f0_length, frame_period,
         pulse_locations[i], pulse_locations_time_shift[i], fs,
         &forward_real_fft, &inverse_real_fft, &minimum_phase, dc_remover,
-<<<<<<< HEAD
-        impulse_response);
     // Waveform synthesis by PSOLA
     //// In middle region, add impulse_response (len==fft_size) around the pulse position
     //// In head/tail region, use only needed length
-=======
         impulse_response, &randn_state);
->>>>>>> d625e760
     offset = pulse_locations_index[i] - fft_size / 2 + 1;
     lower_limit = MyMaxInt(0, -offset); // >=0
     upper_limit = MyMinInt(fft_size, y_length - offset); // <=fft_size
